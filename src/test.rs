#[cfg(test)]
mod test {
<<<<<<< HEAD
=======
    use crate::algebra::ClBasis;
    use crate::complexification::DecomplexifiedIter;
>>>>>>> 6825ebcc
    use core::f64;
    use std::hint::black_box;
    use std::time;

    use crate::algebra::ClAlgebra;
    use crate::declare_algebra;
    use crate::{Multivector, SparseMultivector};
    use ndarray::Array2;
    use num::complex::Complex64;
    use num::One;
    use num::Zero;

    #[test]
    fn basis_test() {
        declare_algebra!(Cl44, [+,+,+,+,-,-,-,-], ["e1", "e2", "e3", "e4", "g1", "g2", "g3", "g4"]);
        let [e1, e2, e3, e4, g1, g2, g3, g4] = Cl44::basis::<f64>();
        println!("{}", e1 + e2 + e3 + e4 + g1 + g2 + g3 + g4);

        let b = Cl44::basis_sparse::<Complex64>();
        println!("{}", &b[1] * &b[2]);
        for i in 0..b.len() {
            for j in 0..i {
                assert_eq!(&b[i] * &b[j], -(&b[j] * &b[i]))
            }
            //println!("{}", b[i].to_dense().fft().unwrap());
        }

        declare_algebra!(Cl4, [+,+,+,+], ["a", "b", "c", "d"]);
        let e = Cl4::basis::<f64>();
        for ei in e {
            println!("{}", ei.fft());
        }
    }

    #[test]
    fn fft_test() {
        declare_algebra!(Oct, [-,-,-,-,-,-], ["e1", "e2", "e3", "e4", "e5", "e6"]);
        // Associative map of real octonions
        let e = Oct::basis::<f64>();
        for i in 0..e.len() {
            let fei = e[i].fft();
            // Check the the square of fft square is negative identity
            assert_eq!(
                (&fei * &fei).into_array2(),
                Array2::from_diag_elem(8, -Complex64::one())
            );
            for j in 0..i {
                let eij = &fei * &e[j].fft();
                let eji = &e[j].fft() * &fei;
                // Check anticommutativity
                assert_eq!(eij, -&eji);

                let prod = eij.ifft();
                // Check that naive and fft products agree
                assert_eq!(prod, e[i].naive_wedge_impl(&e[j]));
                // And that the fft product is correct at all
                assert!(prod.get_by_mask((1 << i) | (1 << j)).is_one());
                assert!(prod.set_by_mask((1 << i) | (1 << j), 0.).is_zero());
            }
        }
        // Associative map of complex octonions
        let e = Oct::basis::<Complex64>();
        for i in 0..e.len() {
            let fei = e[i].fft();
            // Check the the square of fft square is negative identity
            assert_eq!(
                (&fei * &fei).into_array2(),
                Array2::from_diag_elem(8, -Complex64::one())
            );
            for j in 0..i {
                let eij = &fei * &e[j].fft();
                let eji = &e[j].fft() * &fei;
                // Check anticommutativity
                assert_eq!(eij, -&eji);

                let prod = eij.ifft();
                // Check that naive and fft products agree
                assert_eq!(prod, e[i].naive_wedge_impl(&e[j]));
                // And that the fft product is correct at all
                assert!(prod.get_by_mask((1 << i) | (1 << j)).is_one());
                assert!(prod
                    .set_by_mask((1 << i) | (1 << j), Complex64::zero())
                    .is_zero());
            }
        }
    }

    #[test]
    fn ops_test() {
        declare_algebra!(Oct, [-,-,-,-,-,-], ["e1", "e2", "e3", "e4", "e5", "e6"]);
        type MV = SparseMultivector<f64, Oct>;

        let mut theta = 0.0;
        while theta < f64::consts::TAU {
            let b = MV::zero().set_by_mask(0b11, theta);

            let r = b.exp();
            let expected_r = MV::zero()
                .set_by_mask(0, theta.cos())
                .set_by_mask(0b11, theta.sin());

            assert!(r.approx_eq(&expected_r, 1e-12));
            theta += 0.1;
        }

        let mut theta = 0.0;
        while theta < 100. {
            let b = MV::zero().set_by_mask(0b101010, theta);

            let r = b.exp();
            let expected_r = MV::zero()
                .set_by_mask(0, theta.cosh())
                .set_by_mask(0b101010, theta.sinh());

            assert!(r.approx_eq(&expected_r, theta.exp() / 1e12));
            theta += 0.3;
        }
    }

    #[test]
    fn nested_test() {
        declare_algebra!(Cl6, [+,+,+,+,+,+], ["e1", "e2", "e3", "e4", "e5", "e6"]);
        declare_algebra!(Quat, [-,-], ["i", "j"]);
        type MVQ = Multivector<f64, Quat>;
        type MV = Multivector<MVQ, Cl6>;
        let a = MV::zero()
            .set_by_mask(0b111000, MVQ::from_scalar(1.).set_by_mask(0b11, 1.))
            .set_by_mask(
                0b110001,
                MVQ::from_scalar(1.)
                    .set_by_mask(0b01, 1.)
                    .set_by_mask(0b10, 1.),
            );
        let b = MV::zero().set_by_mask(0b000001, MVQ::from_scalar(1.).set_by_mask(0b01, 1.));
        println!("({a})\n*\n({b})\n=\n{}", &a * &b);
    }

    #[test]
    fn bench_rev() {
        declare_algebra!(A, [+,+,+,+,0,0,0], ["w", "x", "y", "z", "e0", "e1", "e3"]);
        type MV = Multivector<Complex64, A>;
        let a = MV::from_indexed_iter(A::index_iter().map(|idx| {
            (
                idx,
                Complex64 {
                    re: rand::random::<f64>(),
                    im: rand::random::<f64>(),
                },
            )
        }))
        .unwrap();
        let st = time::Instant::now();
        for _ in 0..10000 {
            let _ = black_box(a.rev().fft());
        }
        println!("r f {:?}", st.elapsed());

        let st = time::Instant::now();
        for _ in 0..10000 {
            let _ = black_box(a.fft().rev());
        }
        println!("f r {:?}", st.elapsed());
    }
}<|MERGE_RESOLUTION|>--- conflicted
+++ resolved
@@ -1,10 +1,6 @@
 #[cfg(test)]
 mod test {
-<<<<<<< HEAD
-=======
     use crate::algebra::ClBasis;
-    use crate::complexification::DecomplexifiedIter;
->>>>>>> 6825ebcc
     use core::f64;
     use std::hint::black_box;
     use std::time;
